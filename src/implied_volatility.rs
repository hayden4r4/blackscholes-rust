--- conflicted
+++ resolved
@@ -42,31 +42,6 @@
 
         let p = self
             .p
-<<<<<<< HEAD
-            .ok_or("inputs.p must contain Some(f32), found None".to_string())?;
-        // Initialize estimation of sigma using Brenn and Subrahmanyam (1998) method of calculating initial iv estimation.
-        // commented out to replace with modified corrado-miller method.
-        // let mut sigma: f32 = (PI2 / inputs.t).sqrt() * (p / inputs.s);
-
-        let X: f32 = inputs.k * E.powf(-inputs.r * inputs.t);
-        let fminusX: f32 = inputs.s - X;
-        let fplusX: f32 = inputs.s + X;
-        let oneoversqrtT: f32 = 1.0 / inputs.t.sqrt();
-
-        let x: f32 = oneoversqrtT * (SQRT_2PI as f32 / (fplusX));
-        let y: f32 = p - (inputs.s - inputs.k) / 2.0
-            + ((p - fminusX / 2.0).powf(2.0) - fminusX.powf(2.0) / PI).sqrt();
-
-        let mut sigma: f32 = oneoversqrtT
-            * (SQRT_2PI as f32 / fplusX)
-            * (p - fminusX / 2.0 + ((p - fminusX / 2.0).powf(2.0) - fminusX.powf(2.0) / PI).sqrt())
-            + A
-            + B / x
-            + C * y
-            + D / x.powf(2.0)
-            + _E * y.powf(2.0)
-            + F * y / x;
-=======
             .ok_or("inputs.p must contain Some(T), found None".to_string())?;
 
         let half = T::from(0.5).unwrap();
@@ -90,7 +65,6 @@
             + T::from(D).unwrap() / x.powi(2)
             + T::from(_E).unwrap() * y.powi(2)
             + T::from(F).unwrap() * y / x;
->>>>>>> 3667acd8
 
         if sigma.is_nan() {
             Err("Failed to converge".to_string())?
