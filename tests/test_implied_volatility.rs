--- conflicted
+++ resolved
@@ -1,9 +1,10 @@
 mod tests {
     use assert_approx_eq::assert_approx_eq;
+
     use blackscholes::{ImpliedVolatility, Inputs, OptionType, Pricing};
 
     // Tolerance is a bit higher due to IV being an approximation
-    const TOLERANCE: f64 = 1e-10;
+    const TOLERANCE: f64 = 1e-4;
 
     #[test]
     fn test_put_otm_rational_iv() {
@@ -30,11 +31,7 @@
 
         // assert
         println!("Put OTM: {}", iv);
-<<<<<<< HEAD
-        assert_approx_eq!(iv, sigma.unwrap() as f64, TOLERANCE);
-=======
-        assert!((iv - sigma.unwrap()).abs() < TOLERANCE);
->>>>>>> d68e07e6
+        assert_approx_eq!(iv, sigma.unwrap(), TOLERANCE);
     }
 
     #[test]
@@ -61,13 +58,8 @@
         let iv = inputs_call_itm.calc_rational_iv().unwrap();
 
         // assert
-<<<<<<< HEAD
-        println!("Call ITM: {} sigma {}", iv, sigma.unwrap() as f64);
-        assert_approx_eq!(iv, sigma.unwrap() as f64, TOLERANCE);
-=======
-        println!("Call ITM: {}", iv);
-        assert!((iv - sigma.unwrap()).abs() < TOLERANCE);
->>>>>>> d68e07e6
+        println!("Call ITM: {} sigma {}", iv, sigma.unwrap());
+        assert_approx_eq!(iv, sigma.unwrap(), TOLERANCE);
     }
 
     #[test]
@@ -94,13 +86,8 @@
         let iv = inputs_put_itm.calc_rational_iv().unwrap();
 
         // assert
-<<<<<<< HEAD
-        println!("Put ITM: {} sigma {}", iv, sigma.unwrap() as f64);
-        assert_approx_eq!(iv, sigma.unwrap() as f64, TOLERANCE);
-=======
-        println!("Put ITM: {}", iv);
-        assert!((iv - sigma.unwrap()).abs() < TOLERANCE);
->>>>>>> d68e07e6
+        println!("Put ITM: {} sigma {}", iv, sigma.unwrap());
+        assert_approx_eq!(iv, sigma.unwrap(), TOLERANCE);
     }
 
     #[test]
@@ -127,13 +114,8 @@
         let iv = inputs_call_atm.calc_rational_iv().unwrap();
 
         // assert
-<<<<<<< HEAD
-        println!("Call ATM: {} sigma {}", iv, sigma.unwrap() as f64);
-        assert_approx_eq!(iv, sigma.unwrap() as f64, TOLERANCE);
-=======
-        println!("Call ATM: {}", iv);
-        assert!((iv - sigma.unwrap()).abs() < TOLERANCE);
->>>>>>> d68e07e6
+        println!("Call ATM: {} sigma {}", iv, sigma.unwrap());
+        assert_approx_eq!(iv, sigma.unwrap(), TOLERANCE);
     }
 
     #[test]
@@ -161,10 +143,6 @@
 
         // assert
         println!("Put ATM: {}", iv);
-<<<<<<< HEAD
-        assert_approx_eq!(iv, sigma.unwrap() as f64, TOLERANCE);
-=======
-        assert!((iv - sigma.unwrap()).abs() < TOLERANCE);
->>>>>>> d68e07e6
+        assert_approx_eq!(iv, sigma.unwrap(), TOLERANCE);
     }
 }